/**
 * Copyright 2013 Dolphin Emulator Project
 * Licensed under GPLv2
 * Refer to the license.txt file included.
 */

package org.dolphinemu.dolphinemu.folderbrowser;

import android.app.ListFragment;
import android.os.Bundle;
import android.os.Environment;
import android.util.Log;
import android.view.LayoutInflater;
import android.view.View;
import android.view.ViewGroup;
import android.widget.ListView;

import java.io.File;
import java.util.*;

import org.dolphinemu.dolphinemu.NativeLibrary;
import org.dolphinemu.dolphinemu.R;
import org.dolphinemu.dolphinemu.gamelist.GameListActivity;

/**
 * A basic folder browser {@link ListFragment} that allows
 * the user to select ISOs/ROMs for playing within the
 * emulator.
 * <p>
 * Any valid ISO/ROM selected in this will be added to
 * the game list for easy browsing the next time the
 * application is used.
 * <p>
 * Note that this file browser does not display files 
 * or directories that are hidden
 */
public final class FolderBrowser extends ListFragment
{
	private FolderBrowserAdapter adapter;
	private static File currentDir = null;

	// Populates the FolderView with the given currDir's contents.
	private void Fill(File currDir)
	{
<<<<<<< HEAD
		// Change the activity title to reflect the current directory the FolderBrowser is in.
		getActivity().setTitle(String.format(getString(R.string.current_dir), currDir.getName()));
		
=======
		// Clear the adapter of previous items.
		adapter.clear();

		// Set the activity title to the current directory the FolderBrowser is in.
		getActivity().setTitle(String.format(getString(R.string.current_dir), currDir.getName()));

>>>>>>> f292819f
		File[] dirs = currDir.listFiles();
		List<FolderBrowserItem> dir = new ArrayList<FolderBrowserItem>();
		List<FolderBrowserItem> fls = new ArrayList<FolderBrowserItem>();

		// Supported extensions to filter by
		Set<String> validExts = new HashSet<String>(Arrays.asList(".dff", ".dol", ".elf", ".gcm", ".gcz", ".iso", ".wad", ".wbfs"));

		// If dirs is null, then we don't have access permissions to the selected folder.
		if (dirs != null)
		{
			// Search for any directories or files within the current dir.
			for(File entry : dirs)
			{
				try
				{
					String entryName = entry.getName();
					boolean hasExtension = (entryName.lastIndexOf(".") != -1);
	
					// Skip hidden folders/files.
					if (!entry.isHidden())
					{
						if(entry.isDirectory())
						{
							dir.add(new FolderBrowserItem(entryName, entry.getAbsolutePath()));
						}
						else if (entry.isFile() && hasExtension)
						{
							if (validExts.contains(entryName.toLowerCase().substring(entryName.lastIndexOf('.'))))
							{
								fls.add(new FolderBrowserItem(entryName, String.format(getString(R.string.file_size), entry.length()), entry.getAbsolutePath()));
							}
						}
					}
				}
				catch (Exception ex)
				{
					Log.e("FolderBrowser", ex.toString());
				}
			}
		}

		Collections.sort(dir);
		Collections.sort(fls);
		dir.addAll(fls);

		// Check for a parent directory to the one we're currently in.
		if (!currDir.getPath().equalsIgnoreCase("/"))
			dir.add(0, new FolderBrowserItem("..", getString(R.string.parent_directory), currDir.getParent()));

<<<<<<< HEAD
		adapter = new FolderBrowserAdapter(getActivity(), R.layout.gamelist_folderbrowser_list, dir);
		mFolderBrowserList = (ListView) rootView.findViewById(R.id.gamelist);
		mFolderBrowserList.setAdapter(adapter);
=======
		// Add the items to the adapter and notify the adapter users of its new contents.
		adapter.addAll(dir);
		adapter.notifyDataSetChanged();
>>>>>>> f292819f
	}

	@Override
	public void onListItemClick(ListView lv, View v, int position, long id)
	{
		FolderBrowserItem item = adapter.getItem(position);
		if(item.isDirectory())
		{
			currentDir = new File(item.getPath());
			Fill(currentDir);
		}
		else
		{
			FolderSelected();
		}
	}

	@Override
	public View onCreateView(LayoutInflater inflater, ViewGroup container, Bundle savedInstanceState)
	{
		if(currentDir == null)
			currentDir = new File(Environment.getExternalStorageDirectory().getPath());

		ListView rootView = (ListView) inflater.inflate(R.layout.gamelist_listview, container, false);
		adapter = new FolderBrowserAdapter(getActivity(), R.layout.gamelist_folderbrowser_list_item);
		rootView.setAdapter(adapter);

		Fill(currentDir);
<<<<<<< HEAD
		return mFolderBrowserList;
=======
		return rootView;
>>>>>>> f292819f
	}

	private void FolderSelected()
	{
		String Directories = NativeLibrary.GetConfig("Dolphin.ini", "General", "GCMPathes", "0");
		int intDirectories = Integer.parseInt(Directories);

		// Check to see if a path set in the Dolphin config
		// matches the one the user is trying to add. If it's
		// already set, then don't add it to the list again.
		boolean pathNotPresent = true;
		for (int i = 0; i < intDirectories; i++)
		{
			String gcmPath = NativeLibrary.GetConfig("Dolphin.ini", "General", "GCMPath" + i, "");

			if (gcmPath.equals(currentDir.getPath()))
			{
				pathNotPresent = false;
			}
			else
			{
				pathNotPresent = true;
			}
		}

		// User doesn't have this path in the config, so add it.
		if (pathNotPresent)
		{
			NativeLibrary.SetConfig("Dolphin.ini", "General", "GCMPathes", Integer.toString(intDirectories+1));
			NativeLibrary.SetConfig("Dolphin.ini", "General", "GCMPath" + Integer.toString(intDirectories), currentDir.getPath());
		}

		((GameListActivity)getActivity()).SwitchPage(0);
	}
}<|MERGE_RESOLUTION|>--- conflicted
+++ resolved
@@ -42,18 +42,12 @@
 	// Populates the FolderView with the given currDir's contents.
 	private void Fill(File currDir)
 	{
-<<<<<<< HEAD
-		// Change the activity title to reflect the current directory the FolderBrowser is in.
-		getActivity().setTitle(String.format(getString(R.string.current_dir), currDir.getName()));
-		
-=======
 		// Clear the adapter of previous items.
 		adapter.clear();
 
 		// Set the activity title to the current directory the FolderBrowser is in.
 		getActivity().setTitle(String.format(getString(R.string.current_dir), currDir.getName()));
 
->>>>>>> f292819f
 		File[] dirs = currDir.listFiles();
 		List<FolderBrowserItem> dir = new ArrayList<FolderBrowserItem>();
 		List<FolderBrowserItem> fls = new ArrayList<FolderBrowserItem>();
@@ -103,15 +97,9 @@
 		if (!currDir.getPath().equalsIgnoreCase("/"))
 			dir.add(0, new FolderBrowserItem("..", getString(R.string.parent_directory), currDir.getParent()));
 
-<<<<<<< HEAD
-		adapter = new FolderBrowserAdapter(getActivity(), R.layout.gamelist_folderbrowser_list, dir);
-		mFolderBrowserList = (ListView) rootView.findViewById(R.id.gamelist);
-		mFolderBrowserList.setAdapter(adapter);
-=======
 		// Add the items to the adapter and notify the adapter users of its new contents.
 		adapter.addAll(dir);
 		adapter.notifyDataSetChanged();
->>>>>>> f292819f
 	}
 
 	@Override
@@ -140,11 +128,7 @@
 		rootView.setAdapter(adapter);
 
 		Fill(currentDir);
-<<<<<<< HEAD
-		return mFolderBrowserList;
-=======
 		return rootView;
->>>>>>> f292819f
 	}
 
 	private void FolderSelected()
